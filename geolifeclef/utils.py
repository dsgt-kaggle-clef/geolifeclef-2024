--- conflicted
+++ resolved
@@ -11,12 +11,8 @@
 
 def get_spark(
     cores=os.cpu_count(),
-<<<<<<< HEAD
-    memory="28g",  # os.environ.get("PYSPARK_DRIVER_MEMORY", f"{os.cpu_count()*1.5}g"),
-=======
     memory=os.environ.get("PYSPARK_DRIVER_MEMORY", "8g"),
     executor_memory=os.environ.get("PYSPARK_EXECUTOR_MEMORY", "1g"),
->>>>>>> 2fc1cdb9
     local_dir="/mnt/data/tmp",
     app_name="geolifeclef",
     **kwargs,
